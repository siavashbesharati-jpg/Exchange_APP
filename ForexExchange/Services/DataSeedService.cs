--- conflicted
+++ resolved
@@ -1,651 +1,641 @@
-using Microsoft.AspNetCore.Identity;
-using Microsoft.EntityFrameworkCore;
-using ForexExchange.Models;
-
-namespace ForexExchange.Services
-{
-    public interface IDataSeedService
-    {
-        Task SeedDataAsync();
-    }
-
-    public class DataSeedService : IDataSeedService
-    {
-        private readonly UserManager<ApplicationUser> _userManager;
-        private readonly RoleManager<IdentityRole> _roleManager;
-        private readonly ForexDbContext _context;
-        private readonly ILogger<DataSeedService> _logger;
-        private readonly IWebScrapingService _webScrapingService;
-        private readonly IRateCalculationService _rateCalc;
-        private readonly ICentralFinancialService _centralFinancialService;
-
-        public DataSeedService(
-            UserManager<ApplicationUser> userManager,
-            RoleManager<IdentityRole> roleManager,
-            ForexDbContext context,
-            ILogger<DataSeedService> logger,
-            IWebScrapingService webScrapingService,
-            IRateCalculationService rateCalculationService,
-            ICentralFinancialService centralFinancialService)
-        {
-            _userManager = userManager;
-            _roleManager = roleManager;
-            _context = context;
-            _logger = logger;
-            _webScrapingService = webScrapingService;
-            _rateCalc = rateCalculationService;
-            _centralFinancialService = centralFinancialService;
-        }
-
-        public async Task SeedDataAsync()
-        {
-            try
-            {
-                // Create roles
-                await CreateRolesAsync();
-
-                // Create admin user
-                await CreateAdminUserAsync();
-
-                await CreatCurencies(); // usd ,toman , AED,OMR,EURO,LiRA
-
-                // Initialize currency pools first (required for financial operations)
-                await SeedCurrencyPoolsAsync();
-
-                // Seed exchange rates first
-                await SeedExchangeRatesAsync();
-
-                await CreateSystemCustomerAsync();
-
-                // Create bank accounts for system customer (one per currency)
-                await SeedSystemBankAccountsAsync();
-
-                 await SeedTestCustomersAsync();
-
-                // Seed default system settings including branding
-                await SeedDefaultSettingsAsync();
-
-                // // Initialize customer balances using CentralFinancialService (with complete audit trail)
-                // await SeedCustomerBalancesAsync();
-
-                // // Seed 20-30 orders per customer using CentralFinancialService (dual-currency impact + history)
-                // await SeedCustomerOrdersAsync();
-
-                // // Seed 20-30 accounting documents per customer using CentralFinancialService (proper balance updates + history)
-                // await SeedCustomerAccountingDocumentsAsync();
-
-                _logger.LogInformation("Data seeding completed successfully");
-            }
-            catch (Exception ex)
-            {
-                _logger.LogError(ex, "An error occurred while seeding data");
-                throw;
-            }
-        }
-
-        /// <summary>
-        /// Seed default currencies if missing and enforce a single base currency (IRR)
-        /// </summary>
-        private async Task CreatCurencies()
-        {
-
-
-            if (await _context.Currencies.AnyAsync())
-            {
-                _logger.LogInformation("Currecnies already exist, skipping seeding");
-                return;
-            }
-
-            // Desired defaults
-            var now = DateTime.Now;
-            var defaults = new List<Currency>
-            {
-<<<<<<< HEAD
-                new() { Code = "IRR", Name = "Iranian Toman", PersianName = "تومان", Symbol = "تومان", IsActive = true, IsBaseCurrency = true, DisplayOrder = 1, CreatedAt = now ,RatePriority = 8},
-                new() { Code = "OMR", Name = "Omani Rial", PersianName = "ریال عمان", Symbol = "ر.ع.", IsActive = true, IsBaseCurrency = false, DisplayOrder = 2, CreatedAt = now ,RatePriority = 1},
-                new() { Code = "AED", Name = "UAE Dirham", PersianName = "درهم امارات", Symbol = "د.إ", IsActive = true, IsBaseCurrency = false, DisplayOrder = 3, CreatedAt = now ,RatePriority = 4},
-                new() { Code = "USD", Name = "US Dollar", PersianName = "دلار آمریکا", Symbol = "$", IsActive = true, IsBaseCurrency = false, DisplayOrder = 4, CreatedAt = now,RatePriority = 3},
-                new() { Code = "EUR", Name = "Euro", PersianName = "یورو", Symbol = "€", IsActive = true, IsBaseCurrency = false, DisplayOrder = 5, CreatedAt = now ,RatePriority = 2},
-                new() { Code = "TRY", Name = "Turkish Lira", PersianName = "لیر ترکیه", Symbol = "₺", IsActive = true, IsBaseCurrency = false, DisplayOrder = 6, CreatedAt = now ,RatePriority = 6},
-                new() { Code = "CNY", Name = "Chinese Yuan", PersianName = "یوان چین", Symbol = "¥", IsActive = true, IsBaseCurrency = false, DisplayOrder = 7, CreatedAt = now, RatePriority =  5},
-=======
-                new() { Code = "IRR", Name = "Iranian Toman", PersianName = "تومان", Symbol = "﷼", IsActive = true, DisplayOrder = 1, CreatedAt = now },
-                new() { Code = "OMR", Name = "Omani Rial", PersianName = "ریال عمان", Symbol = "ر.ع.", IsActive = true, DisplayOrder = 2, CreatedAt = now },
-                new() { Code = "AED", Name = "UAE Dirham", PersianName = "درهم امارات", Symbol = "د.إ", IsActive = true, DisplayOrder = 3, CreatedAt = now },
-                new() { Code = "USD", Name = "US Dollar", PersianName = "دلار آمریکا", Symbol = "$", IsActive = true, DisplayOrder = 4, CreatedAt = now },
-                new() { Code = "EUR", Name = "Euro", PersianName = "یورو", Symbol = "€", IsActive = true, DisplayOrder = 5, CreatedAt = now },
-                new() { Code = "TRY", Name = "Turkish Lira", PersianName = "لیر ترکیه", Symbol = "₺", IsActive = true, DisplayOrder = 6, CreatedAt = now },
-                new() { Code = "CNY", Name = "Chinese Yuan", PersianName = "یوان چین", Symbol = "¥", IsActive = true, DisplayOrder = 7, CreatedAt = now },
->>>>>>> 00154312
-            };
-
-            _context.Currencies.AddRange(defaults);
-            await _context.SaveChangesAsync();
-
-
-
-
-
-
-        }
-
-        private async Task CreateRolesAsync()
-        {
-            var roles = new[] { "Admin", "Customer", "Staff" };
-
-            foreach (var role in roles)
-            {
-                if (!await _roleManager.RoleExistsAsync(role))
-                {
-                    await _roleManager.CreateAsync(new IdentityRole(role));
-                    _logger.LogInformation($"Role '{role}' created successfully");
-                }
-            }
-        }
-
-        private async Task CreateAdminUserAsync()
-        {
-            // Define multiple admin users with their phone numbers as passwords
-            var adminUsers = new[]
-            {
-                new { Phone = "00989120674032", Email = "siavash@taban-gorpup.com", FullName = "سیاوش", Password = "09120674032" },
-            };
-
-            foreach (var adminData in adminUsers)
-            {
-                // Check if admin exists by email first (for existing installations)
-                var adminUser = await _userManager.FindByEmailAsync(adminData.Email);
-
-                // If found with email username, update it to use phone number
-                if (adminUser != null && adminUser.UserName == adminData.Email)
-                {
-                    adminUser.UserName = adminData.Phone;
-                    var updateResult = await _userManager.UpdateAsync(adminUser);
-                    if (updateResult.Succeeded)
-                    {
-                        _logger.LogInformation($"Updated existing admin user to use phone number as username: {adminData.Phone}");
-                    }
-                    continue;
-                }
-
-                // Check if admin exists by phone number
-                if (adminUser == null)
-                {
-                    adminUser = await _userManager.FindByNameAsync(adminData.Phone);
-                }
-
-                if (adminUser == null)
-                {
-                    adminUser = new ApplicationUser
-                    {
-                        UserName = adminData.Phone, // Use phone as username for login
-                        Email = adminData.Email,
-                        FullName = adminData.FullName,
-                        Role = UserRole.Admin,
-                        IsActive = true,
-                        CreatedAt = DateTime.Now,
-                        EmailConfirmed = true,
-                        PhoneNumber = adminData.Phone
-                    };
-
-                    var result = await _userManager.CreateAsync(adminUser, adminData.Password);
-
-                    if (result.Succeeded)
-                    {
-                        await _userManager.AddToRoleAsync(adminUser, "Admin");
-                        _logger.LogInformation($"Admin user created successfully with username: {adminData.Phone} and email: {adminData.Email}");
-                    }
-                    else
-                    {
-                        var errors = string.Join(", ", result.Errors.Select(e => e.Description));
-                        _logger.LogError($"Failed to create admin user {adminData.Phone}: {errors}");
-                    }
-                }
-                else
-                {
-                    _logger.LogInformation($"Admin user {adminData.Phone} already exists");
-                }
-            }
-        }
-
-        /// <summary>
-        /// Create system customer for exchange operations
-        /// ایجاد مشتری سیستم برای عملیات صرافی
-        /// </summary>
-        private async Task CreateSystemCustomerAsync()
-        {
-            var systemCustomer = await _context.Customers
-                .FirstOrDefaultAsync(c => c.IsSystem);
-
-            if (systemCustomer == null)
-            {
-                systemCustomer = new Customer
-                {
-                    FullName = "ISSystem",
-                    PhoneNumber = "0000000000",
-                    Email = "system@exchange.local",
-                    NationalId = "0000000000",
-                    Address = "سیستم داخلی",
-                    IsActive = true,
-                    IsSystem = true,
-                    CreatedAt = DateTime.Now
-                };
-
-                _context.Customers.Add(systemCustomer);
-                await _context.SaveChangesAsync();
-
-
-                _logger.LogInformation("System customer created successfully");
-            }
-            else
-            {
-                _logger.LogInformation("System customer already exists");
-            }
-        }
-
-        /// <summary>
-        /// Create bank accounts for system customer - one per active currency
-        /// ایجاد حساب‌های بانکی برای مشتری سیستم - یکی برای هر ارز فعال
-        /// </summary>
-        private async Task SeedSystemBankAccountsAsync()
-        {
-            try
-            {
-                var systemCustomer = await _context.Customers.FirstOrDefaultAsync(c => c.IsSystem);
-                if (systemCustomer == null)
-                {
-                    _logger.LogError("System customer not found for bank account seeding");
-                    return;
-                }
-
-                // Check if system bank accounts already exist
-                var existingSystemBankAccounts = await _context.BankAccounts
-                    .Where(ba => ba.CustomerId == systemCustomer.Id)
-                    .CountAsync();
-
-                if (existingSystemBankAccounts > 0)
-                {
-                    _logger.LogInformation($"{existingSystemBankAccounts} system bank accounts already exist, skipping bank account seeding");
-                    return;
-                }
-
-                var currencies = await _context.Currencies
-                    .Where(c => c.IsActive)
-                    .ToListAsync();
-
-                var random = new Random();
-                var bankNames = new[] { "بانک ملی", "بانک صادرات", "بانک تجارت", "بانک کشاورزی", "بانک پارسیان", "بانک پاسارگاد" };
-                var totalAccountsCreated = 0;
-
-                _logger.LogInformation($"Creating system bank accounts for {currencies.Count} active currencies");
-
-                foreach (var currency in currencies)
-                {
-                    var bankName = bankNames[random.Next(bankNames.Length)];
-                    var accountNumber = $"SYS{currency.Code}{random.Next(100000, 999999)}";
-                    var iban = $"IR{random.Next(10, 99)}{random.Next(1000, 9999)}{random.Next(100000000, 999999999)}";
-                    var initialBalance = (decimal)(random.NextDouble() * 500000 + 100000); // Random balance 100K-600K
-
-                    var bankAccount = new BankAccount
-                    {
-                        CustomerId = systemCustomer.Id,
-                        BankName = bankName,
-                        AccountNumber = accountNumber,
-                        AccountHolderName = $"سیستم صرافی - {currency.Name}",
-                        IBAN = iban,
-                        Branch = "شعبه مرکزی",
-                        CurrencyCode = currency.Code,
-                        IsActive = true,
-                        IsDefault = currency.Code == "IRR", // Make base currency account default
-                        AccountBalance = Math.Round(initialBalance, 2),
-                        CreatedAt = DateTime.Now,
-                        Notes = $"حساب سیستم برای ارز {currency.Name} - ایجاد شده توسط DataSeedService"
-                    };
-
-                    _context.BankAccounts.Add(bankAccount);
-                    totalAccountsCreated++;
-
-                    _logger.LogInformation($"Created system bank account for {currency.Code}: {accountNumber} with balance {initialBalance:N2}");
-                }
-
-                await _context.SaveChangesAsync();
-                _logger.LogInformation($"Successfully created {totalAccountsCreated} system bank accounts");
-            }
-            catch (Exception ex)
-            {
-                _logger.LogError(ex, "Failed to seed system bank accounts");
-                throw;
-            }
-        }
-
-        private async Task SeedExchangeRatesAsync()
-        {
-            try
-            {
-                // DISABLED: Web scraping for exchange rates
-                // var rates = new Dictionary<string, decimal>();
-                // var currencies = await _context.Currencies
-                //     .Where(c => c.IsActive && c.Code != "IRR")
-                //     .ToListAsync();
-
-                // foreach (var currency in currencies)
-                // {
-                //     var rateResult = await _webScrapingService.GetCurrencyRateAsync(currency.Code);
-                //     if (rateResult.HasValue)
-                //     {
-                //         rates[currency.Code] = rateResult.Value;
-                //     }
-                // }
-
-                var rates = new Dictionary<string, decimal>(); // Empty rates dictionary
-
-                var exchangeRates = new List<ExchangeRate>();
-                var baseCurrency = await _context.Currencies.FirstOrDefaultAsync(c => c.Code == "IRR");
-                if (baseCurrency == null)
-                {
-                    _logger.LogError("Base currency not found in database");
-                    return;
-                }
-
-                // Map: currencyId -> rate for currency->base
-                var scrapedMap = new Dictionary<int, decimal>();
-                foreach (var rate in rates)
-                {
-                    var currency = await _context.Currencies.FirstOrDefaultAsync(c => c.Code == rate.Key);
-                    if (currency == null) { _logger.LogWarning($"Currency {rate.Key} not found in database, skipping"); continue; }
-
-                    // currency -> base (X->IRR)
-                    var existingRate = await _context.ExchangeRates.FirstOrDefaultAsync(r => r.FromCurrencyId == currency.Id && r.ToCurrencyId == baseCurrency.Id && r.IsActive);
-                    if (existingRate == null)
-                    {
-                        exchangeRates.Add(new ExchangeRate
-                        {
-                            FromCurrencyId = currency.Id,
-                            ToCurrencyId = baseCurrency.Id,
-                            Rate = _rateCalc.SafeRound(rate.Value, 4),
-                            IsActive = true,
-                            UpdatedAt = DateTime.Now,
-                            UpdatedBy = "WebScraping-System"
-                        });
-                    }
-                    scrapedMap[currency.Id] = rate.Value;
-
-                    // base -> currency (IRR->X) reverse
-                    var rev = scrapedMap[currency.Id] > 0 ? 1.0m / scrapedMap[currency.Id] : 0;
-                    if (rev > 0)
-                    {
-                        var existingRev = await _context.ExchangeRates.FirstOrDefaultAsync(r => r.FromCurrencyId == baseCurrency.Id && r.ToCurrencyId == currency.Id && r.IsActive);
-                        if (existingRev == null)
-                        {
-                            exchangeRates.Add(new ExchangeRate
-                            {
-                                FromCurrencyId = baseCurrency.Id,
-                                ToCurrencyId = currency.Id,
-                                Rate = _rateCalc.SafeRound(rev, 8),
-                                IsActive = true,
-                                UpdatedAt = DateTime.Now,
-                                UpdatedBy = "WebScraping-System"
-                            });
-                        }
-                    }
-                }
-
-                // Cross pairs among all non-base currencies using IRR as pivot
-                var foreignIds = scrapedMap.Keys.ToList();
-                for (int i = 0; i < foreignIds.Count; i++)
-                {
-                    for (int j = 0; j < foreignIds.Count; j++)
-                    {
-                        if (i == j) continue;
-                        var fromId = foreignIds[i];
-                        var toId = foreignIds[j];
-                        var fromRate = scrapedMap[fromId];
-                        var toRate = scrapedMap[toId];
-                        if (fromRate > 0 && toRate > 0)
-                        {
-                            var cross = toRate / fromRate;
-                            var existingCross = await _context.ExchangeRates.FirstOrDefaultAsync(r => r.FromCurrencyId == fromId && r.ToCurrencyId == toId && r.IsActive);
-                            if (existingCross == null)
-                            {
-                                exchangeRates.Add(new ExchangeRate
-                                {
-                                    FromCurrencyId = fromId,
-                                    ToCurrencyId = toId,
-                                    Rate = _rateCalc.SafeRound(cross, 8),
-                                    IsActive = true,
-                                    UpdatedAt = DateTime.Now,
-                                    UpdatedBy = "WebScraping-System"
-                                });
-                            }
-                        }
-                    }
-                }
-
-                if (exchangeRates.Any())
-                {
-                    _context.ExchangeRates.AddRange(exchangeRates);
-                    await _context.SaveChangesAsync();
-                    _logger.LogInformation($"Successfully seeded {exchangeRates.Count} exchange rates from web scraping");
-                }
-                else
-                {
-                    _logger.LogWarning("No rates received from web scraping, but ForexDbContext will handle rate seeding");
-                }
-
-            }
-            catch (Exception ex)
-            {
-                _logger.LogError(ex, "Failed to get rates from web scraping, but ForexDbContext will handle rate seeding");
-            }
-        }
-
-        /// <summary>
-        /// Seed 5-10 test customers (as requested by user)
-        /// </summary>
-        private async Task SeedTestCustomersAsync()
-        {
-            try
-            {
-                // Check if customers already exist (excluding system customer)
-                var existingCustomerCount = await _context.Customers
-                    .Where(c => !c.IsSystem)
-                    .CountAsync();
-
-                if (existingCustomerCount >= 5)
-                {
-                    _logger.LogInformation($"{existingCustomerCount} customers already exist, skipping customer seeding");
-                    return;
-                }
-
-                var random = new Random();
-                
-                // Persian male names
-                var persianMaleNames = new[] { "علی", "محمد", "حسن", "حسین", "احمد", "مهدی", "رضا", "امیر", "سعید", "محسن", "حامد", "مسعود", "فرهاد", "بهروز", "کیوان", "آرمان", "پوریا", "آرین", "سینا", "دانیال" };
-                
-                // Persian female names
-                var persianFemaleNames = new[] { "فاطمه", "زهرا", "مریم", "آیدا", "نرگس", "پریسا", "سارا", "نازنین", "مینا", "شیما", "الهام", "نیلوفر", "مهسا", "طاهره", "زینب", "نگار", "ریحانه", "سمیرا", "لیلا", "مهناز" };
-                
-                var persianLastNames = new[] { "احمدی", "محمدی", "حسینی", "رضایی", "موسوی", "کریمی", "حسنی", "صادقی", "مرادی", "علوی", "قاسمی", "بابایی", "نوری", "صالحی", "طاهری", "کاظمی", "جعفری", "رحیمی", "فروغی", "کامرانی" };
-
-                var customers = new List<Customer>();
-                var now = DateTime.Now;
-
-                // Create 5-10 customers (random number)
-                var customerCount = random.Next(5, 11);
-                _logger.LogInformation($"Creating {customerCount} test customers with proper gender assignment");
-
-                for (int i = 1; i <= customerCount; i++)
-                {
-                    // Randomly choose gender first
-                    bool isMale = random.Next(0, 2) == 0;
-                    
-                    // Select appropriate name based on gender
-                    string firstName;
-                    if (isMale)
-                    {
-                        firstName = persianMaleNames[random.Next(persianMaleNames.Length)];
-                    }
-                    else
-                    {
-                        firstName = persianFemaleNames[random.Next(persianFemaleNames.Length)];
-                    }
-                    
-                    var lastName = persianLastNames[random.Next(persianLastNames.Length)];
-
-                    var customer = new Customer
-                    {
-                        FullName = $"{firstName} {lastName}",
-                        PhoneNumber = $"0912{random.Next(1000000, 9999999)}",
-                        Email = $"customer{i}@test.com",
-                        NationalId = $"{random.Next(100, 999)}{random.Next(100000, 999999)}{random.Next(100, 999)}",
-                        Address = $"تهران، خیابان {random.Next(1, 50)}، پلاک {random.Next(1, 200)}",
-                        IsActive = true,
-                        IsSystem = false,
-                        Gender = isMale, // true for male, false for female
-                        CreatedAt = now.AddDays(-random.Next(1, 365)) // Random creation date within last year
-                    };
-
-                    customers.Add(customer);
-                }
-
-                _context.Customers.AddRange(customers);
-                await _context.SaveChangesAsync();
-
-                _logger.LogInformation($"Created {customerCount} test customers successfully with proper gender assignment");
-            }
-            catch (Exception ex)
-            {
-                _logger.LogError(ex, "Error occurred while seeding test customers");
-                throw;
-            }
-        }
-
-        /// <summary>
-        /// Initialize currency pools with starting balances
-        /// </summary>
-        private async Task SeedCurrencyPoolsAsync()
-        {
-            try
-            {
-                var existingPools = await _context.CurrencyPools.CountAsync();
-                if (existingPools > 0)
-                {
-                    _logger.LogInformation($"{existingPools} currency pools already exist, skipping pool seeding");
-                    return;
-                }
-
-                var currencies = await _context.Currencies
-                    .Where(c => c.IsActive && c.Code != "IRR") // Don't create pool for base currency (IRR)
-                    .ToListAsync();
-
-                var random = new Random();
-                var pools = new List<CurrencyPool>();
-
-                foreach (var currency in currencies)
-                {
-                    var pool = new CurrencyPool
-                    {
-                        CurrencyId = currency.Id,
-                        CurrencyCode = currency.Code,
-                        Balance = random.Next(50000, 200000), // Starting balance 50K-200K
-                        TotalBought = 0,
-                        TotalSold = 0,
-                        ActiveBuyOrderCount = 0,
-                        ActiveSellOrderCount = 0,
-                        RiskLevel = PoolRiskLevel.Low,
-                        IsActive = true,
-                        LastUpdated = DateTime.UtcNow,
-                        Notes = $"Initial pool created by DataSeedService for {currency.Name}"
-                    };
-                    pools.Add(pool);
-                }
-
-                _context.CurrencyPools.AddRange(pools);
-                await _context.SaveChangesAsync();
-
-                _logger.LogInformation($"Created {pools.Count} currency pools successfully");
-            }
-            catch (Exception ex)
-            {
-                _logger.LogError(ex, "Error occurred while seeding currency pools");
-                throw;
-            }
-        }
-
-        /// <summary>
-        /// Seed default system settings including website branding
-        /// </summary>
-        private async Task SeedDefaultSettingsAsync()
-        {
-            try
-            {
-                var now = DateTime.Now;
-                var settingsToAdd = new List<SystemSettings>();
-
-                // Define all default settings with their keys
-                var defaultSettingsData = new Dictionary<string, (string Value, string Description, string DataType)>
-                {
-                    // Website Branding Settings
-                    { SettingKeys.WebsiteName, ("سامانه معاملات تابان", "نام وب‌سایت", "string") },
-                    { SettingKeys.CompanyName, ("گروه تابان", "نام شرکت", "string") },
-                    { SettingKeys.CompanyWebsite, ("https://taban-group.com", "وب‌سایت شرکت", "string") },
-                    
-                    // Financial Settings
-                    { SettingKeys.CommissionRate, ("0.5", "نرخ کمیسیون پیش‌فرض (درصد)", "decimal") },
-                    { SettingKeys.ExchangeFeeRate, ("0.2", "کارمزد تبدیل ارز (درصد)", "decimal") },
-                    { SettingKeys.MinTransactionAmount, ("10000", "حداقل مبلغ تراکنش (تومان)", "decimal") },
-                    { SettingKeys.MaxTransactionAmount, ("1000000000", "حداکثر مبلغ تراکنش (تومان)", "decimal") },
-                    { SettingKeys.DailyTransactionLimit, ("5000000000", "محدودیت تراکنش روزانه (تومان)", "decimal") },
-                    
-                    // System Settings
-                    { SettingKeys.SystemMaintenance, ("false", "حالت تعمیرات سیستم", "bool") },
-                    { SettingKeys.DefaultCurrency, ("USD", "کد ارز پیش‌فرض سیستم", "string") },
-                    { SettingKeys.RateUpdateInterval, ("60", "بازه بروزرسانی نرخ ارز (دقیقه)", "int") },
-                    { SettingKeys.NotificationEnabled, ("true", "فعال‌سازی سیستم اعلان‌ها", "bool") },
-                    { SettingKeys.BackupEnabled, ("true", "فعال‌سازی پشتیبان‌گیری خودکار", "bool") }
-                };
-
-                // Check each setting and add only if it doesn't exist
-                foreach (var (settingKey, (value, description, dataType)) in defaultSettingsData)
-                {
-                    var existingSetting = await _context.SystemSettings
-                        .FirstOrDefaultAsync(s => s.SettingKey == settingKey);
-
-                    if (existingSetting == null)
-                    {
-                        settingsToAdd.Add(new SystemSettings
-                        {
-                            SettingKey = settingKey,
-                            SettingValue = value,
-                            Description = description,
-                            DataType = dataType,
-                            IsActive = true,
-                            CreatedAt = now,
-                            UpdatedAt = now,
-                            UpdatedBy = "DataSeedService"
-                        });
-                    }
-                }
-
-                if (settingsToAdd.Any())
-                {
-                    _context.SystemSettings.AddRange(settingsToAdd);
-                    await _context.SaveChangesAsync();
-                    _logger.LogInformation($"Successfully seeded {settingsToAdd.Count} new default system settings");
-                }
-                else
-                {
-                    _logger.LogInformation("All default system settings already exist, skipping settings seeding");
-                }
-            }
-            catch (Exception ex)
-            {
-                _logger.LogError(ex, "Error occurred while seeding default system settings");
-                throw;
-            }
-        }
-
-    }
-}
-
-
+using Microsoft.AspNetCore.Identity;
+using Microsoft.EntityFrameworkCore;
+using ForexExchange.Models;
+
+namespace ForexExchange.Services
+{
+    public interface IDataSeedService
+    {
+        Task SeedDataAsync();
+    }
+
+    public class DataSeedService : IDataSeedService
+    {
+        private readonly UserManager<ApplicationUser> _userManager;
+        private readonly RoleManager<IdentityRole> _roleManager;
+        private readonly ForexDbContext _context;
+        private readonly ILogger<DataSeedService> _logger;
+        private readonly IWebScrapingService _webScrapingService;
+        private readonly IRateCalculationService _rateCalc;
+        private readonly ICentralFinancialService _centralFinancialService;
+
+        public DataSeedService(
+            UserManager<ApplicationUser> userManager,
+            RoleManager<IdentityRole> roleManager,
+            ForexDbContext context,
+            ILogger<DataSeedService> logger,
+            IWebScrapingService webScrapingService,
+            IRateCalculationService rateCalculationService,
+            ICentralFinancialService centralFinancialService)
+        {
+            _userManager = userManager;
+            _roleManager = roleManager;
+            _context = context;
+            _logger = logger;
+            _webScrapingService = webScrapingService;
+            _rateCalc = rateCalculationService;
+            _centralFinancialService = centralFinancialService;
+        }
+
+        public async Task SeedDataAsync()
+        {
+            try
+            {
+                // Create roles
+                await CreateRolesAsync();
+
+                // Create admin user
+                await CreateAdminUserAsync();
+
+                await CreatCurencies(); // usd ,toman , AED,OMR,EURO,LiRA
+
+                // Initialize currency pools first (required for financial operations)
+                await SeedCurrencyPoolsAsync();
+
+                // Seed exchange rates first
+                await SeedExchangeRatesAsync();
+
+                await CreateSystemCustomerAsync();
+
+                // Create bank accounts for system customer (one per currency)
+                await SeedSystemBankAccountsAsync();
+
+                 await SeedTestCustomersAsync();
+
+                // Seed default system settings including branding
+                await SeedDefaultSettingsAsync();
+
+                // // Initialize customer balances using CentralFinancialService (with complete audit trail)
+                // await SeedCustomerBalancesAsync();
+
+                // // Seed 20-30 orders per customer using CentralFinancialService (dual-currency impact + history)
+                // await SeedCustomerOrdersAsync();
+
+                // // Seed 20-30 accounting documents per customer using CentralFinancialService (proper balance updates + history)
+                // await SeedCustomerAccountingDocumentsAsync();
+
+                _logger.LogInformation("Data seeding completed successfully");
+            }
+            catch (Exception ex)
+            {
+                _logger.LogError(ex, "An error occurred while seeding data");
+                throw;
+            }
+        }
+
+        /// <summary>
+        /// Seed default currencies if missing and enforce a single base currency (IRR)
+        /// </summary>
+        private async Task CreatCurencies()
+        {
+
+
+            if (await _context.Currencies.AnyAsync())
+            {
+                _logger.LogInformation("Currecnies already exist, skipping seeding");
+                return;
+            }
+
+            // Desired defaults
+            var now = DateTime.Now;
+            var defaults = new List<Currency>
+            {
+                new() { Code = "IRR", Name = "Iranian Toman", PersianName = "تومان", Symbol = "تومان", IsActive = true, DisplayOrder = 1, CreatedAt = now ,RatePriority = 8},
+                new() { Code = "OMR", Name = "Omani Rial", PersianName = "ریال عمان", Symbol = "ر.ع.", IsActive = true, DisplayOrder = 2, CreatedAt = now ,RatePriority = 1},
+                new() { Code = "AED", Name = "UAE Dirham", PersianName = "درهم امارات", Symbol = "د.إ", IsActive = true, DisplayOrder = 3, CreatedAt = now ,RatePriority = 4},
+                new() { Code = "USD", Name = "US Dollar", PersianName = "دلار آمریکا", Symbol = "$", IsActive = true, DisplayOrder = 4, CreatedAt = now,RatePriority = 3},
+                new() { Code = "EUR", Name = "Euro", PersianName = "یورو", Symbol = "€", IsActive = true, DisplayOrder = 5, CreatedAt = now ,RatePriority = 2},
+                new() { Code = "TRY", Name = "Turkish Lira", PersianName = "لیر ترکیه", Symbol = "₺", IsActive = true, DisplayOrder = 6, CreatedAt = now ,RatePriority = 6},
+                new() { Code = "CNY", Name = "Chinese Yuan", PersianName = "یوان چین", Symbol = "¥", IsActive = true, DisplayOrder = 7, CreatedAt = now, RatePriority =  5},
+            };
+
+            _context.Currencies.AddRange(defaults);
+            await _context.SaveChangesAsync();
+
+
+
+
+
+
+        }
+
+        private async Task CreateRolesAsync()
+        {
+            var roles = new[] { "Admin", "Customer", "Staff" };
+
+            foreach (var role in roles)
+            {
+                if (!await _roleManager.RoleExistsAsync(role))
+                {
+                    await _roleManager.CreateAsync(new IdentityRole(role));
+                    _logger.LogInformation($"Role '{role}' created successfully");
+                }
+            }
+        }
+
+        private async Task CreateAdminUserAsync()
+        {
+            // Define multiple admin users with their phone numbers as passwords
+            var adminUsers = new[]
+            {
+                new { Phone = "00989120674032", Email = "siavash@taban-gorpup.com", FullName = "سیاوش", Password = "09120674032" },
+            };
+
+            foreach (var adminData in adminUsers)
+            {
+                // Check if admin exists by email first (for existing installations)
+                var adminUser = await _userManager.FindByEmailAsync(adminData.Email);
+
+                // If found with email username, update it to use phone number
+                if (adminUser != null && adminUser.UserName == adminData.Email)
+                {
+                    adminUser.UserName = adminData.Phone;
+                    var updateResult = await _userManager.UpdateAsync(adminUser);
+                    if (updateResult.Succeeded)
+                    {
+                        _logger.LogInformation($"Updated existing admin user to use phone number as username: {adminData.Phone}");
+                    }
+                    continue;
+                }
+
+                // Check if admin exists by phone number
+                if (adminUser == null)
+                {
+                    adminUser = await _userManager.FindByNameAsync(adminData.Phone);
+                }
+
+                if (adminUser == null)
+                {
+                    adminUser = new ApplicationUser
+                    {
+                        UserName = adminData.Phone, // Use phone as username for login
+                        Email = adminData.Email,
+                        FullName = adminData.FullName,
+                        Role = UserRole.Admin,
+                        IsActive = true,
+                        CreatedAt = DateTime.Now,
+                        EmailConfirmed = true,
+                        PhoneNumber = adminData.Phone
+                    };
+
+                    var result = await _userManager.CreateAsync(adminUser, adminData.Password);
+
+                    if (result.Succeeded)
+                    {
+                        await _userManager.AddToRoleAsync(adminUser, "Admin");
+                        _logger.LogInformation($"Admin user created successfully with username: {adminData.Phone} and email: {adminData.Email}");
+                    }
+                    else
+                    {
+                        var errors = string.Join(", ", result.Errors.Select(e => e.Description));
+                        _logger.LogError($"Failed to create admin user {adminData.Phone}: {errors}");
+                    }
+                }
+                else
+                {
+                    _logger.LogInformation($"Admin user {adminData.Phone} already exists");
+                }
+            }
+        }
+
+        /// <summary>
+        /// Create system customer for exchange operations
+        /// ایجاد مشتری سیستم برای عملیات صرافی
+        /// </summary>
+        private async Task CreateSystemCustomerAsync()
+        {
+            var systemCustomer = await _context.Customers
+                .FirstOrDefaultAsync(c => c.IsSystem);
+
+            if (systemCustomer == null)
+            {
+                systemCustomer = new Customer
+                {
+                    FullName = "ISSystem",
+                    PhoneNumber = "0000000000",
+                    Email = "system@exchange.local",
+                    NationalId = "0000000000",
+                    Address = "سیستم داخلی",
+                    IsActive = true,
+                    IsSystem = true,
+                    CreatedAt = DateTime.Now
+                };
+
+                _context.Customers.Add(systemCustomer);
+                await _context.SaveChangesAsync();
+
+
+                _logger.LogInformation("System customer created successfully");
+            }
+            else
+            {
+                _logger.LogInformation("System customer already exists");
+            }
+        }
+
+        /// <summary>
+        /// Create bank accounts for system customer - one per active currency
+        /// ایجاد حساب‌های بانکی برای مشتری سیستم - یکی برای هر ارز فعال
+        /// </summary>
+        private async Task SeedSystemBankAccountsAsync()
+        {
+            try
+            {
+                var systemCustomer = await _context.Customers.FirstOrDefaultAsync(c => c.IsSystem);
+                if (systemCustomer == null)
+                {
+                    _logger.LogError("System customer not found for bank account seeding");
+                    return;
+                }
+
+                // Check if system bank accounts already exist
+                var existingSystemBankAccounts = await _context.BankAccounts
+                    .Where(ba => ba.CustomerId == systemCustomer.Id)
+                    .CountAsync();
+
+                if (existingSystemBankAccounts > 0)
+                {
+                    _logger.LogInformation($"{existingSystemBankAccounts} system bank accounts already exist, skipping bank account seeding");
+                    return;
+                }
+
+                var currencies = await _context.Currencies
+                    .Where(c => c.IsActive)
+                    .ToListAsync();
+
+                var random = new Random();
+                var bankNames = new[] { "بانک ملی", "بانک صادرات", "بانک تجارت", "بانک کشاورزی", "بانک پارسیان", "بانک پاسارگاد" };
+                var totalAccountsCreated = 0;
+
+                _logger.LogInformation($"Creating system bank accounts for {currencies.Count} active currencies");
+
+                foreach (var currency in currencies)
+                {
+                    var bankName = bankNames[random.Next(bankNames.Length)];
+                    var accountNumber = $"SYS{currency.Code}{random.Next(100000, 999999)}";
+                    var iban = $"IR{random.Next(10, 99)}{random.Next(1000, 9999)}{random.Next(100000000, 999999999)}";
+                    var initialBalance = (decimal)(random.NextDouble() * 500000 + 100000); // Random balance 100K-600K
+
+                    var bankAccount = new BankAccount
+                    {
+                        CustomerId = systemCustomer.Id,
+                        BankName = bankName,
+                        AccountNumber = accountNumber,
+                        AccountHolderName = $"سیستم صرافی - {currency.Name}",
+                        IBAN = iban,
+                        Branch = "شعبه مرکزی",
+                        CurrencyCode = currency.Code,
+                        IsActive = true,
+                        IsDefault = currency.Code == "IRR", // Make base currency account default
+                        AccountBalance = Math.Round(initialBalance, 2),
+                        CreatedAt = DateTime.Now,
+                        Notes = $"حساب سیستم برای ارز {currency.Name} - ایجاد شده توسط DataSeedService"
+                    };
+
+                    _context.BankAccounts.Add(bankAccount);
+                    totalAccountsCreated++;
+
+                    _logger.LogInformation($"Created system bank account for {currency.Code}: {accountNumber} with balance {initialBalance:N2}");
+                }
+
+                await _context.SaveChangesAsync();
+                _logger.LogInformation($"Successfully created {totalAccountsCreated} system bank accounts");
+            }
+            catch (Exception ex)
+            {
+                _logger.LogError(ex, "Failed to seed system bank accounts");
+                throw;
+            }
+        }
+
+        private async Task SeedExchangeRatesAsync()
+        {
+            try
+            {
+                // DISABLED: Web scraping for exchange rates
+                // var rates = new Dictionary<string, decimal>();
+                // var currencies = await _context.Currencies
+                //     .Where(c => c.IsActive && c.Code != "IRR")
+                //     .ToListAsync();
+
+                // foreach (var currency in currencies)
+                // {
+                //     var rateResult = await _webScrapingService.GetCurrencyRateAsync(currency.Code);
+                //     if (rateResult.HasValue)
+                //     {
+                //         rates[currency.Code] = rateResult.Value;
+                //     }
+                // }
+
+                var rates = new Dictionary<string, decimal>(); // Empty rates dictionary
+
+                var exchangeRates = new List<ExchangeRate>();
+                var baseCurrency = await _context.Currencies.FirstOrDefaultAsync(c => c.Code == "IRR");
+                if (baseCurrency == null)
+                {
+                    _logger.LogError("Base currency not found in database");
+                    return;
+                }
+
+                // Map: currencyId -> rate for currency->base
+                var scrapedMap = new Dictionary<int, decimal>();
+                foreach (var rate in rates)
+                {
+                    var currency = await _context.Currencies.FirstOrDefaultAsync(c => c.Code == rate.Key);
+                    if (currency == null) { _logger.LogWarning($"Currency {rate.Key} not found in database, skipping"); continue; }
+
+                    // currency -> base (X->IRR)
+                    var existingRate = await _context.ExchangeRates.FirstOrDefaultAsync(r => r.FromCurrencyId == currency.Id && r.ToCurrencyId == baseCurrency.Id && r.IsActive);
+                    if (existingRate == null)
+                    {
+                        exchangeRates.Add(new ExchangeRate
+                        {
+                            FromCurrencyId = currency.Id,
+                            ToCurrencyId = baseCurrency.Id,
+                            Rate = _rateCalc.SafeRound(rate.Value, 4),
+                            IsActive = true,
+                            UpdatedAt = DateTime.Now,
+                            UpdatedBy = "WebScraping-System"
+                        });
+                    }
+                    scrapedMap[currency.Id] = rate.Value;
+
+                    // base -> currency (IRR->X) reverse
+                    var rev = scrapedMap[currency.Id] > 0 ? 1.0m / scrapedMap[currency.Id] : 0;
+                    if (rev > 0)
+                    {
+                        var existingRev = await _context.ExchangeRates.FirstOrDefaultAsync(r => r.FromCurrencyId == baseCurrency.Id && r.ToCurrencyId == currency.Id && r.IsActive);
+                        if (existingRev == null)
+                        {
+                            exchangeRates.Add(new ExchangeRate
+                            {
+                                FromCurrencyId = baseCurrency.Id,
+                                ToCurrencyId = currency.Id,
+                                Rate = _rateCalc.SafeRound(rev, 8),
+                                IsActive = true,
+                                UpdatedAt = DateTime.Now,
+                                UpdatedBy = "WebScraping-System"
+                            });
+                        }
+                    }
+                }
+
+                // Cross pairs among all non-base currencies using IRR as pivot
+                var foreignIds = scrapedMap.Keys.ToList();
+                for (int i = 0; i < foreignIds.Count; i++)
+                {
+                    for (int j = 0; j < foreignIds.Count; j++)
+                    {
+                        if (i == j) continue;
+                        var fromId = foreignIds[i];
+                        var toId = foreignIds[j];
+                        var fromRate = scrapedMap[fromId];
+                        var toRate = scrapedMap[toId];
+                        if (fromRate > 0 && toRate > 0)
+                        {
+                            var cross = toRate / fromRate;
+                            var existingCross = await _context.ExchangeRates.FirstOrDefaultAsync(r => r.FromCurrencyId == fromId && r.ToCurrencyId == toId && r.IsActive);
+                            if (existingCross == null)
+                            {
+                                exchangeRates.Add(new ExchangeRate
+                                {
+                                    FromCurrencyId = fromId,
+                                    ToCurrencyId = toId,
+                                    Rate = _rateCalc.SafeRound(cross, 8),
+                                    IsActive = true,
+                                    UpdatedAt = DateTime.Now,
+                                    UpdatedBy = "WebScraping-System"
+                                });
+                            }
+                        }
+                    }
+                }
+
+                if (exchangeRates.Any())
+                {
+                    _context.ExchangeRates.AddRange(exchangeRates);
+                    await _context.SaveChangesAsync();
+                    _logger.LogInformation($"Successfully seeded {exchangeRates.Count} exchange rates from web scraping");
+                }
+                else
+                {
+                    _logger.LogWarning("No rates received from web scraping, but ForexDbContext will handle rate seeding");
+                }
+
+            }
+            catch (Exception ex)
+            {
+                _logger.LogError(ex, "Failed to get rates from web scraping, but ForexDbContext will handle rate seeding");
+            }
+        }
+
+        /// <summary>
+        /// Seed 5-10 test customers (as requested by user)
+        /// </summary>
+        private async Task SeedTestCustomersAsync()
+        {
+            try
+            {
+                // Check if customers already exist (excluding system customer)
+                var existingCustomerCount = await _context.Customers
+                    .Where(c => !c.IsSystem)
+                    .CountAsync();
+
+                if (existingCustomerCount >= 5)
+                {
+                    _logger.LogInformation($"{existingCustomerCount} customers already exist, skipping customer seeding");
+                    return;
+                }
+
+                var random = new Random();
+                
+                // Persian male names
+                var persianMaleNames = new[] { "علی", "محمد", "حسن", "حسین", "احمد", "مهدی", "رضا", "امیر", "سعید", "محسن", "حامد", "مسعود", "فرهاد", "بهروز", "کیوان", "آرمان", "پوریا", "آرین", "سینا", "دانیال" };
+                
+                // Persian female names
+                var persianFemaleNames = new[] { "فاطمه", "زهرا", "مریم", "آیدا", "نرگس", "پریسا", "سارا", "نازنین", "مینا", "شیما", "الهام", "نیلوفر", "مهسا", "طاهره", "زینب", "نگار", "ریحانه", "سمیرا", "لیلا", "مهناز" };
+                
+                var persianLastNames = new[] { "احمدی", "محمدی", "حسینی", "رضایی", "موسوی", "کریمی", "حسنی", "صادقی", "مرادی", "علوی", "قاسمی", "بابایی", "نوری", "صالحی", "طاهری", "کاظمی", "جعفری", "رحیمی", "فروغی", "کامرانی" };
+
+                var customers = new List<Customer>();
+                var now = DateTime.Now;
+
+                // Create 5-10 customers (random number)
+                var customerCount = random.Next(5, 11);
+                _logger.LogInformation($"Creating {customerCount} test customers with proper gender assignment");
+
+                for (int i = 1; i <= customerCount; i++)
+                {
+                    // Randomly choose gender first
+                    bool isMale = random.Next(0, 2) == 0;
+                    
+                    // Select appropriate name based on gender
+                    string firstName;
+                    if (isMale)
+                    {
+                        firstName = persianMaleNames[random.Next(persianMaleNames.Length)];
+                    }
+                    else
+                    {
+                        firstName = persianFemaleNames[random.Next(persianFemaleNames.Length)];
+                    }
+                    
+                    var lastName = persianLastNames[random.Next(persianLastNames.Length)];
+
+                    var customer = new Customer
+                    {
+                        FullName = $"{firstName} {lastName}",
+                        PhoneNumber = $"0912{random.Next(1000000, 9999999)}",
+                        Email = $"customer{i}@test.com",
+                        NationalId = $"{random.Next(100, 999)}{random.Next(100000, 999999)}{random.Next(100, 999)}",
+                        Address = $"تهران، خیابان {random.Next(1, 50)}، پلاک {random.Next(1, 200)}",
+                        IsActive = true,
+                        IsSystem = false,
+                        Gender = isMale, // true for male, false for female
+                        CreatedAt = now.AddDays(-random.Next(1, 365)) // Random creation date within last year
+                    };
+
+                    customers.Add(customer);
+                }
+
+                _context.Customers.AddRange(customers);
+                await _context.SaveChangesAsync();
+
+                _logger.LogInformation($"Created {customerCount} test customers successfully with proper gender assignment");
+            }
+            catch (Exception ex)
+            {
+                _logger.LogError(ex, "Error occurred while seeding test customers");
+                throw;
+            }
+        }
+
+        /// <summary>
+        /// Initialize currency pools with starting balances
+        /// </summary>
+        private async Task SeedCurrencyPoolsAsync()
+        {
+            try
+            {
+                var existingPools = await _context.CurrencyPools.CountAsync();
+                if (existingPools > 0)
+                {
+                    _logger.LogInformation($"{existingPools} currency pools already exist, skipping pool seeding");
+                    return;
+                }
+
+                var currencies = await _context.Currencies
+                    .Where(c => c.IsActive && c.Code != "IRR") // Don't create pool for base currency (IRR)
+                    .ToListAsync();
+
+                var random = new Random();
+                var pools = new List<CurrencyPool>();
+
+                foreach (var currency in currencies)
+                {
+                    var pool = new CurrencyPool
+                    {
+                        CurrencyId = currency.Id,
+                        CurrencyCode = currency.Code,
+                        Balance = random.Next(50000, 200000), // Starting balance 50K-200K
+                        TotalBought = 0,
+                        TotalSold = 0,
+                        ActiveBuyOrderCount = 0,
+                        ActiveSellOrderCount = 0,
+                        RiskLevel = PoolRiskLevel.Low,
+                        IsActive = true,
+                        LastUpdated = DateTime.UtcNow,
+                        Notes = $"Initial pool created by DataSeedService for {currency.Name}"
+                    };
+                    pools.Add(pool);
+                }
+
+                _context.CurrencyPools.AddRange(pools);
+                await _context.SaveChangesAsync();
+
+                _logger.LogInformation($"Created {pools.Count} currency pools successfully");
+            }
+            catch (Exception ex)
+            {
+                _logger.LogError(ex, "Error occurred while seeding currency pools");
+                throw;
+            }
+        }
+
+        /// <summary>
+        /// Seed default system settings including website branding
+        /// </summary>
+        private async Task SeedDefaultSettingsAsync()
+        {
+            try
+            {
+                var now = DateTime.Now;
+                var settingsToAdd = new List<SystemSettings>();
+
+                // Define all default settings with their keys
+                var defaultSettingsData = new Dictionary<string, (string Value, string Description, string DataType)>
+                {
+                    // Website Branding Settings
+                    { SettingKeys.WebsiteName, ("سامانه معاملات تابان", "نام وب‌سایت", "string") },
+                    { SettingKeys.CompanyName, ("گروه تابان", "نام شرکت", "string") },
+                    { SettingKeys.CompanyWebsite, ("https://taban-group.com", "وب‌سایت شرکت", "string") },
+                    
+                    // Financial Settings
+                    { SettingKeys.CommissionRate, ("0.5", "نرخ کمیسیون پیش‌فرض (درصد)", "decimal") },
+                    { SettingKeys.ExchangeFeeRate, ("0.2", "کارمزد تبدیل ارز (درصد)", "decimal") },
+                    { SettingKeys.MinTransactionAmount, ("10000", "حداقل مبلغ تراکنش (تومان)", "decimal") },
+                    { SettingKeys.MaxTransactionAmount, ("1000000000", "حداکثر مبلغ تراکنش (تومان)", "decimal") },
+                    { SettingKeys.DailyTransactionLimit, ("5000000000", "محدودیت تراکنش روزانه (تومان)", "decimal") },
+                    
+                    // System Settings
+                    { SettingKeys.SystemMaintenance, ("false", "حالت تعمیرات سیستم", "bool") },
+                    { SettingKeys.DefaultCurrency, ("USD", "کد ارز پیش‌فرض سیستم", "string") },
+                    { SettingKeys.RateUpdateInterval, ("60", "بازه بروزرسانی نرخ ارز (دقیقه)", "int") },
+                    { SettingKeys.NotificationEnabled, ("true", "فعال‌سازی سیستم اعلان‌ها", "bool") },
+                    { SettingKeys.BackupEnabled, ("true", "فعال‌سازی پشتیبان‌گیری خودکار", "bool") }
+                };
+
+                // Check each setting and add only if it doesn't exist
+                foreach (var (settingKey, (value, description, dataType)) in defaultSettingsData)
+                {
+                    var existingSetting = await _context.SystemSettings
+                        .FirstOrDefaultAsync(s => s.SettingKey == settingKey);
+
+                    if (existingSetting == null)
+                    {
+                        settingsToAdd.Add(new SystemSettings
+                        {
+                            SettingKey = settingKey,
+                            SettingValue = value,
+                            Description = description,
+                            DataType = dataType,
+                            IsActive = true,
+                            CreatedAt = now,
+                            UpdatedAt = now,
+                            UpdatedBy = "DataSeedService"
+                        });
+                    }
+                }
+
+                if (settingsToAdd.Any())
+                {
+                    _context.SystemSettings.AddRange(settingsToAdd);
+                    await _context.SaveChangesAsync();
+                    _logger.LogInformation($"Successfully seeded {settingsToAdd.Count} new default system settings");
+                }
+                else
+                {
+                    _logger.LogInformation("All default system settings already exist, skipping settings seeding");
+                }
+            }
+            catch (Exception ex)
+            {
+                _logger.LogError(ex, "Error occurred while seeding default system settings");
+                throw;
+            }
+        }
+
+    }
+}
+
+